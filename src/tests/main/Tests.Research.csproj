<<<<<<< HEAD
﻿<Project Sdk="Microsoft.Quantum.Sdk/0.13.20111102-beta">
=======
﻿<Project Sdk="Microsoft.Quantum.Sdk/0.13.20111201-beta">
>>>>>>> 564f5efa
  
  <PropertyGroup>
    <TargetFramework>netcoreapp3.1</TargetFramework>
    <IsPackable>false</IsPackable>
  </PropertyGroup>

  <PropertyGroup>
    <Company>Microsoft</Company>
    <Description>Tests for Microsoft's Quantum Research Libraries.</Description>
    <Copyright>© Microsoft Corporation. All rights reserved.</Copyright>
  </PropertyGroup>

  <ItemGroup>
    <ProjectReference Include="..\..\characterization\characterization.csproj" />
    <ProjectReference Include="..\..\chemistry\chemistry.csproj" />
  </ItemGroup>

  <ItemGroup>
<<<<<<< HEAD
    <PackageReference Include="Microsoft.Quantum.Chemistry" Version="0.13.20111102-beta" />
    <PackageReference Include="Microsoft.Quantum.Xunit" Version="0.13.20111102-beta" />
=======
    <PackageReference Include="Microsoft.Quantum.Chemistry" Version="0.13.20111201-beta" />
    <PackageReference Include="Microsoft.Quantum.Xunit" Version="0.13.20111201-beta" />
>>>>>>> 564f5efa
    <PackageReference Include="xunit.runner.visualstudio" Version="2.4.1" />
    <PackageReference Include="xunit.abstractions" Version="2.0.3" />
  </ItemGroup>

</Project><|MERGE_RESOLUTION|>--- conflicted
+++ resolved
@@ -1,8 +1,4 @@
-<<<<<<< HEAD
-﻿<Project Sdk="Microsoft.Quantum.Sdk/0.13.20111102-beta">
-=======
 ﻿<Project Sdk="Microsoft.Quantum.Sdk/0.13.20111201-beta">
->>>>>>> 564f5efa
   
   <PropertyGroup>
     <TargetFramework>netcoreapp3.1</TargetFramework>
@@ -21,13 +17,8 @@
   </ItemGroup>
 
   <ItemGroup>
-<<<<<<< HEAD
-    <PackageReference Include="Microsoft.Quantum.Chemistry" Version="0.13.20111102-beta" />
-    <PackageReference Include="Microsoft.Quantum.Xunit" Version="0.13.20111102-beta" />
-=======
     <PackageReference Include="Microsoft.Quantum.Chemistry" Version="0.13.20111201-beta" />
     <PackageReference Include="Microsoft.Quantum.Xunit" Version="0.13.20111201-beta" />
->>>>>>> 564f5efa
     <PackageReference Include="xunit.runner.visualstudio" Version="2.4.1" />
     <PackageReference Include="xunit.abstractions" Version="2.0.3" />
   </ItemGroup>
