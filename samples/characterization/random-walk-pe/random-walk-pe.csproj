<<<<<<< HEAD
<Project Sdk="Microsoft.Quantum.Sdk/0.13.20111102-beta">
=======
<Project Sdk="Microsoft.Quantum.Sdk/0.13.20111201-beta">
>>>>>>> 564f5efa

  <PropertyGroup>
    <OutputType>Exe</OutputType>
    <TargetFramework>netcoreapp3.1</TargetFramework>
  </PropertyGroup>

  <ItemGroup>
    <!-- NB: We use a ProjectReference to refer to the
             Microsoft.Quantum.Research package from this sample, as that
             package is built from this repository.
             When writing your own code to use the Microsoft.Quantum.Research
             package, we recommend using the following instead:

<<<<<<< HEAD
                <PackageReference Include="Microsoft.Quantum.Research" Version="0.13.20111102-beta" />
=======
                <PackageReference Include="Microsoft.Quantum.Research" Version="0.13.20111201-beta" />
>>>>>>> 564f5efa
    -->
    <ProjectReference Include="../../../src/research/research.csproj" />
  </ItemGroup>

</Project><|MERGE_RESOLUTION|>--- conflicted
+++ resolved
@@ -1,8 +1,4 @@
-<<<<<<< HEAD
-<Project Sdk="Microsoft.Quantum.Sdk/0.13.20111102-beta">
-=======
 <Project Sdk="Microsoft.Quantum.Sdk/0.13.20111201-beta">
->>>>>>> 564f5efa
 
   <PropertyGroup>
     <OutputType>Exe</OutputType>
@@ -16,11 +12,7 @@
              When writing your own code to use the Microsoft.Quantum.Research
              package, we recommend using the following instead:
 
-<<<<<<< HEAD
-                <PackageReference Include="Microsoft.Quantum.Research" Version="0.13.20111102-beta" />
-=======
                 <PackageReference Include="Microsoft.Quantum.Research" Version="0.13.20111201-beta" />
->>>>>>> 564f5efa
     -->
     <ProjectReference Include="../../../src/research/research.csproj" />
   </ItemGroup>
